--- conflicted
+++ resolved
@@ -3267,14 +3267,9 @@
   let instc = Option.cata (fun _ -> instc) (mkApp (instc, [| mkVar id |])) body in
     (* Apply the reflexivity proofs on the indices. *)
   let appeqs = mkApp (instc, Array.of_list refls) in
-<<<<<<< HEAD
-    (* Finaly, apply the reflexivity proof for the original hyp, to get a term of type gl again. *)
+    (* Finally, apply the reflexivity proof for the original hyp, to get a term of type gl again. *)
   Sigma (mkApp (appeqs, abshypt), sigma, p)
   end }
-=======
-    (* Finally, apply the reflexivity proof for the original hyp, to get a term of type gl again. *)
-    mkApp (appeqs, abshypt)
->>>>>>> 19ea51a4
 
 let hyps_of_vars env sign nogen hyps =
   if Id.Set.is_empty hyps then []
