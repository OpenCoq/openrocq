(************************************************************************)
(*  v      *   The Coq Proof Assistant  /  The Coq Development Team     *)
(* <O___,, *   INRIA - CNRS - LIX - LRI - PPS - Copyright 1999-2015     *)
(*   \VV/  **************************************************************)
(*    //   *      This file is distributed under the terms of the       *)
(*         *       GNU Lesser General Public License Version 2.1        *)
(************************************************************************)

(*i camlp4deps: "grammar/grammar.cma" i*)

open Pp
open Errors
open Util
open Names
open Nameops
open Term
open Termops
open Proof_type
open Tacticals
open Tacmach
open Tactics
open Patternops
open Clenv
open Auto
open Genredexpr
open Tacexpr
open Misctypes
open Locus
open Locusops
open Hints

DECLARE PLUGIN "eauto"

let eauto_unif_flags = auto_flags_of_state full_transparent_state

<<<<<<< HEAD
let e_give_exact ?(flags=eauto_unif_flags) c =
  Proofview.Goal.nf_enter begin fun gl ->
  let t1 = Tacmach.New.pf_type_of gl c in
  let t2 = Tacmach.New.pf_concl gl in
=======
let e_give_exact ?(flags=eauto_unif_flags) c gl = let t1 = (pf_unsafe_type_of gl c) and t2 = pf_concl gl in
>>>>>>> 3fb81feb
  if occur_existential t1 || occur_existential t2 then
     Tacticals.New.tclTHEN (Clenvtac.unify ~flags t1) (Proofview.V82.tactic (exact_no_check c))
  else exact_check c
  end

let assumption id = e_give_exact (mkVar id)

let e_assumption =
  Proofview.Goal.enter begin fun gl ->
    Tacticals.New.tclFIRST (List.map assumption (Tacmach.New.pf_ids_of_hyps gl))
  end

TACTIC EXTEND eassumption
| [ "eassumption" ] -> [ e_assumption ]
END

TACTIC EXTEND eexact
| [ "eexact" constr(c) ] -> [ e_give_exact c ]
END

let registered_e_assumption =
  Proofview.Goal.enter begin fun gl ->
  Tacticals.New.tclFIRST (List.map (fun id -> e_give_exact (mkVar id))
              (Tacmach.New.pf_ids_of_hyps gl))
  end

(************************************************************************)
(*   PROLOG tactic                                                      *)
(************************************************************************)

(*s Tactics handling a list of goals. *)

(* first_goal : goal list sigma -> goal sigma *)

let first_goal gls =
  let gl = gls.Evd.it and sig_0 = gls.Evd.sigma in
  if List.is_empty gl then error "first_goal";
  { Evd.it = List.hd gl; Evd.sigma = sig_0; }

(* tactic -> tactic_list : Apply a tactic to the first goal in the list *)

let apply_tac_list tac glls =
  let (sigr,lg) = unpackage glls in
  match lg with
  | (g1::rest) ->
      let gl = apply_sig_tac sigr tac g1 in
      repackage sigr (gl@rest)
  | _ -> error "apply_tac_list"

let one_step l gl =
  [Proofview.V82.of_tactic Tactics.intro]
  @ (List.map (fun c -> Proofview.V82.of_tactic (Tactics.Simple.eapply c)) (List.map mkVar (pf_ids_of_hyps gl)))
  @ (List.map (fun c -> Proofview.V82.of_tactic (Tactics.Simple.eapply c)) l)
  @ (List.map (fun c -> Proofview.V82.of_tactic (assumption c)) (pf_ids_of_hyps gl))

let rec prolog l n gl =
  if n <= 0 then error "prolog - failure";
  let prol = (prolog l (n-1)) in
  (tclFIRST (List.map (fun t -> (tclTHEN t prol)) (one_step l gl))) gl

let out_term = function
  | IsConstr (c, _) -> c
  | IsGlobRef gr -> fst (Universes.fresh_global_instance (Global.env ()) gr)

let prolog_tac l n gl =
  let l = List.map (fun x -> out_term (pf_apply (prepare_hint false) gl x)) l in
  let n =
    match n with
      | ArgArg n -> n
      | _ -> error "Prolog called with a non closed argument."
  in
  try (prolog l n gl)
  with UserError ("Refiner.tclFIRST",_) ->
    errorlabstrm "Prolog.prolog" (str "Prolog failed.")

TACTIC EXTEND prolog
| [ "prolog" "[" open_constr_list(l) "]" int_or_var(n) ] -> [ Proofview.V82.tactic (prolog_tac l n) ]
END

open Auto
open Unification

(***************************************************************************)
(* A tactic similar to Auto, but using EApply, Assumption and e_give_exact *)
(***************************************************************************)

let priority l = List.map snd (List.filter (fun (pr,_) -> Int.equal pr 0) l)

let unify_e_resolve poly flags (c,clenv) gls =
  let clenv', subst = if poly then Clenv.refresh_undefined_univs clenv 
  else clenv, Univ.empty_level_subst in
  let clenv' = connect_clenv gls clenv' in
  let clenv' = clenv_unique_resolver ~flags clenv' gls in
    tclTHEN (Refiner.tclEVARUNIVCONTEXT (Evd.evar_universe_context clenv'.evd))
      (Proofview.V82.of_tactic (Tactics.Simple.eapply (Vars.subst_univs_level_constr subst c))) gls

let hintmap_of hdc concl =
  match hdc with
  | None -> fun db -> Hint_db.map_none db
  | Some hdc ->
    if occur_existential concl then (fun db -> Hint_db.map_existential hdc concl db)
    else (fun db -> Hint_db.map_auto hdc concl db)
   (* FIXME: should be (Hint_db.map_eauto hdc concl db) *)

let e_exact poly flags (c,clenv) =
  let clenv', subst = 
    if poly then Clenv.refresh_undefined_univs clenv 
    else clenv, Univ.empty_level_subst
  in e_give_exact (* ~flags *) (Vars.subst_univs_level_constr subst c)

let rec e_trivial_fail_db db_list local_db =
  let next = Proofview.Goal.nf_enter begin fun gl ->
    let d = Tacmach.New.pf_last_hyp gl in
    let hintl = make_resolve_hyp (Tacmach.New.pf_env gl) (Proofview.Goal.sigma gl) d in
    e_trivial_fail_db db_list (Hint_db.add_list hintl local_db)
  end in
  Proofview.Goal.enter begin fun gl ->
  let tacl =
    registered_e_assumption ::
    (Tacticals.New.tclTHEN Tactics.intro next) ::
    (List.map fst (e_trivial_resolve db_list local_db (Tacmach.New.pf_nf_concl gl)))
  in
  Tacticals.New.tclFIRST (List.map Tacticals.New.tclCOMPLETE tacl)
  end

and e_my_find_search db_list local_db hdc concl =
  let hint_of_db = hintmap_of hdc concl in
  let hintl =
      List.map_append (fun db ->
	let flags = auto_flags_of_state (Hint_db.transparent_state db) in
	  List.map (fun x -> flags, x) (hint_of_db db)) (local_db::db_list)
  in
  let tac_of_hint =
    fun (st, {pri = b; pat = p; code = t; poly = poly}) ->
      (b,
        let tac = function
        | Res_pf (term,cl) -> unify_resolve poly st (term,cl)
        | ERes_pf (term,cl) -> Proofview.V82.tactic (unify_e_resolve poly st (term,cl))
        | Give_exact (c,cl) -> e_exact poly st (c,cl)
        | Res_pf_THEN_trivial_fail (term,cl) ->
          Tacticals.New.tclTHEN (Proofview.V82.tactic (unify_e_resolve poly st (term,cl)))
            (e_trivial_fail_db db_list local_db)
        | Unfold_nth c -> Proofview.V82.tactic (reduce (Unfold [AllOccurrences,c]) onConcl)
        | Extern tacast -> conclPattern concl p tacast
       in
<<<<<<< HEAD
       let tac = run_auto_tactic t tac in
       (tac, lazy (pr_autotactic t)))
=======
       let tac = Proofview.V82.of_tactic (run_hint t tac) in
       (tac, lazy (pr_hint t)))
>>>>>>> 3fb81feb
  in
  List.map tac_of_hint hintl

and e_trivial_resolve db_list local_db gl =
  let hd = try Some (decompose_app_bound gl) with Bound -> None in
  try priority (e_my_find_search db_list local_db hd gl)
  with Not_found -> []

let e_possible_resolve db_list local_db gl =
  let hd = try Some (decompose_app_bound gl) with Bound -> None in
  try List.map (fun (b, (tac, pp)) -> (tac, b, pp)) (e_my_find_search db_list local_db hd gl)
  with Not_found -> []

let find_first_goal gls =
  try first_goal gls with UserError _ -> assert false

(*s The following module [SearchProblem] is used to instantiate the generic
    exploration functor [Explore.Make]. *)

type search_state = {
  priority : int;
  depth : int; (*r depth of search before failing *)
  tacres : goal list sigma;
  last_tactic : std_ppcmds Lazy.t;
  dblist : hint_db list;
  localdb :  hint_db list;
  prev : prev_search_state
}

and prev_search_state = (* for info eauto *)
  | Unknown
  | Init
  | State of search_state

module SearchProblem = struct

  type state = search_state

  let success s = List.is_empty (sig_it s.tacres)

(*   let pr_ev evs ev = Printer.pr_constr_env (Evd.evar_env ev) (Evarutil.nf_evar evs ev.Evd.evar_concl) *)

  let filter_tactics glls l =
(*     let _ = Proof_trees.db_pr_goal (List.hd (sig_it glls)) in *)
(*     let evars = Evarutil.nf_evars (Refiner.project glls) in *)
(*     msg (str"Goal:" ++ pr_ev evars (List.hd (sig_it glls)) ++ str"\n"); *)
    let rec aux = function
      | [] -> []
      | (tac, cost, pptac) :: tacl ->
	  try
	    let lgls = apply_tac_list (Proofview.V82.of_tactic tac) glls in
(* 	    let gl = Proof_trees.db_pr_goal (List.hd (sig_it glls)) in *)
(* 	      msg (hov 1 (pptac ++ str" gives: \n" ++ pr_goals lgls ++ str"\n")); *)
	      (lgls, cost, pptac) :: aux tacl
	  with e when Errors.noncritical e ->
            let e = Errors.push e in
            Refiner.catch_failerror e; aux tacl
    in aux l

  (* Ordering of states is lexicographic on depth (greatest first) then
     number of remaining goals. *)
  let compare s s' =
    let d = s'.depth - s.depth in
    let d' = Int.compare s.priority s'.priority in
    let nbgoals s = List.length (sig_it s.tacres) in
    if not (Int.equal d' 0) then d'
    else if not (Int.equal d 0) then d
    else Int.compare (nbgoals s) (nbgoals s')

  let branching s =
    if Int.equal s.depth 0 then
      []
    else
      let ps = if s.prev == Unknown then Unknown else State s in
      let lg = s.tacres in
      let nbgl = List.length (sig_it lg) in
      assert (nbgl > 0);
      let g = find_first_goal lg in
      let map_assum id = (e_give_exact (mkVar id), (-1), lazy (str "exact" ++ spc () ++ pr_id id)) in
      let assumption_tacs =
        let tacs = List.map map_assum (pf_ids_of_hyps g) in
        let l = filter_tactics s.tacres tacs in
	List.map (fun (res, cost, pp) -> { depth = s.depth; priority = cost; tacres = res;
				    last_tactic = pp; dblist = s.dblist;
				    localdb = List.tl s.localdb;
				    prev = ps}) l
      in
      let intro_tac =
        let l = filter_tactics s.tacres [Tactics.intro, (-1), lazy (str "intro")] in
	List.map
	  (fun (lgls, cost, pp) ->
	     let g' = first_goal lgls in
	     let hintl =
	       make_resolve_hyp (pf_env g') (project g') (pf_last_hyp g')
	     in
             let ldb = Hint_db.add_list hintl (List.hd s.localdb) in
	     { depth = s.depth; priority = cost; tacres = lgls;
	       last_tactic = pp; dblist = s.dblist;
	       localdb = ldb :: List.tl s.localdb; prev = ps })
	  l
      in
      let rec_tacs =
	let l =
	  filter_tactics s.tacres (e_possible_resolve s.dblist (List.hd s.localdb) (pf_concl g))
	in
	List.map
	  (fun (lgls, cost, pp) ->
	     let nbgl' = List.length (sig_it lgls) in
	     if nbgl' < nbgl then
	       { depth = s.depth; priority = cost; tacres = lgls; last_tactic = pp;
                  prev = ps; dblist = s.dblist; localdb = List.tl s.localdb }
	     else
	       let newlocal = 
		 let hyps = pf_hyps g in
		   List.map (fun gl ->
		     let gls = {Evd.it = gl; sigma = lgls.Evd.sigma } in
		     let hyps' = pf_hyps gls in
		       if hyps' == hyps then List.hd s.localdb
		       else make_local_hint_db (pf_env gls) (project gls) ~ts:full_transparent_state true [])
		     (List.firstn ((nbgl'-nbgl) + 1) (sig_it lgls))
	       in
		 { depth = pred s.depth; priority = cost; tacres = lgls;
		   dblist = s.dblist; last_tactic = pp; prev = ps;
		   localdb = newlocal @ List.tl s.localdb })
	  l
      in
      List.sort compare (assumption_tacs @ intro_tac @ rec_tacs)

  let pp s = hov 0 (str " depth=" ++ int s.depth ++ spc () ++
		      (Lazy.force s.last_tactic))

end

module Search = Explore.Make(SearchProblem)

(** Utilities for debug eauto / info eauto *)

let global_debug_eauto = ref false
let global_info_eauto = ref false

let _ =
  Goptions.declare_bool_option
    { Goptions.optsync  = true;
      Goptions.optdepr  = false;
      Goptions.optname  = "Debug Eauto";
      Goptions.optkey   = ["Debug";"Eauto"];
      Goptions.optread  = (fun () -> !global_debug_eauto);
      Goptions.optwrite = (:=) global_debug_eauto }

let _ =
  Goptions.declare_bool_option
    { Goptions.optsync  = true;
      Goptions.optdepr  = false;
      Goptions.optname  = "Info Eauto";
      Goptions.optkey   = ["Info";"Eauto"];
      Goptions.optread  = (fun () -> !global_info_eauto);
      Goptions.optwrite = (:=) global_info_eauto }

let mk_eauto_dbg d =
  if d == Debug || !global_debug_eauto then Debug
  else if d == Info || !global_info_eauto then Info
  else Off

let pr_info_nop = function
  | Info -> msg_debug (str "idtac.")
  | _ -> ()

let pr_dbg_header = function
  | Off -> ()
  | Debug -> msg_debug (str "(* debug eauto : *)")
  | Info -> msg_debug (str "(* info eauto : *)")

let pr_info dbg s =
  if dbg != Info then ()
  else
    let rec loop s =
      match s.prev with
	| Unknown | Init -> s.depth
	| State sp ->
	  let mindepth = loop sp in
	  let indent = String.make (mindepth - sp.depth) ' ' in
	  msg_debug (str indent ++ Lazy.force s.last_tactic ++ str ".");
	  mindepth
    in
    ignore (loop s)

(** Eauto main code *)

let make_initial_state dbg n gl dblist localdb =
  { depth = n;
    priority = 0;
    tacres = tclIDTAC gl;
    last_tactic = lazy (mt());
    dblist = dblist;
    localdb = [localdb];
    prev = if dbg == Info then Init else Unknown;
  }

let e_search_auto debug (in_depth,p) lems db_list gl =
  let local_db = make_local_hint_db (pf_env gl) (project gl) ~ts:full_transparent_state true lems in
  let d = mk_eauto_dbg debug in
  let tac = match in_depth,d with
    | (true,Debug) -> Search.debug_depth_first
    | (true,_) -> Search.depth_first
    | (false,Debug) -> Search.debug_breadth_first
    | (false,_) -> Search.breadth_first
  in
  try
    pr_dbg_header d;
    let s = tac (make_initial_state d p gl db_list local_db) in
    pr_info d s;
    s.tacres
  with Not_found ->
    pr_info_nop d;
    error "eauto: search failed"

(* let e_search_auto_key = Profile.declare_profile "e_search_auto" *)
(* let e_search_auto = Profile.profile5 e_search_auto_key e_search_auto *)

let eauto_with_bases ?(debug=Off) np lems db_list =
  tclTRY (e_search_auto debug np lems db_list)

let eauto ?(debug=Off) np lems dbnames =
  let db_list = make_db_list dbnames in
  tclTRY (e_search_auto debug np lems db_list)

let full_eauto ?(debug=Off) n lems gl =
  let dbnames = current_db_names () in
  let dbnames =  String.Set.remove "v62" dbnames in
  let db_list = List.map searchtable_map (String.Set.elements dbnames) in
  tclTRY (e_search_auto debug n lems db_list) gl

let gen_eauto ?(debug=Off) np lems = function
  | None -> full_eauto ~debug np lems
  | Some l -> eauto ~debug np lems l

let make_depth = function
  | None -> !default_search_depth
  | Some (ArgArg d) -> d
  | _ -> error "eauto called with a non closed argument."

let make_dimension n = function
  | None -> (true,make_depth n)
  | Some (ArgArg d) -> (false,d)
  | _ -> error "eauto called with a non closed argument."

open Genarg

(* Hint bases *)

let pr_hintbases _prc _prlc _prt = Pptactic.pr_hintbases

ARGUMENT EXTEND hintbases
  TYPED AS preident_list_opt
  PRINTED BY pr_hintbases
| [ "with" "*" ] -> [ None ]
| [ "with" ne_preident_list(l) ] -> [ Some l ]
| [ ] -> [ Some [] ]
END

let pr_constr_coma_sequence prc _ _ =
  prlist_with_sep pr_comma (fun (_,c) -> prc c)

ARGUMENT EXTEND constr_coma_sequence
  TYPED AS open_constr_list
  PRINTED BY pr_constr_coma_sequence
| [ open_constr(c) "," constr_coma_sequence(l) ] -> [ c::l ]
| [ open_constr(c) ] -> [ [c] ]
END

let pr_auto_using prc _prlc _prt = Pptactic.pr_auto_using (fun (_,c) -> prc c)

ARGUMENT EXTEND auto_using
  TYPED AS open_constr_list
  PRINTED BY pr_auto_using
| [ "using" constr_coma_sequence(l) ] -> [ l ]
| [ ] -> [ [] ]
END

TACTIC EXTEND eauto
| [ "eauto" int_or_var_opt(n) int_or_var_opt(p) auto_using(lems)
    hintbases(db) ] ->
    [ Proofview.V82.tactic (gen_eauto (make_dimension n p) lems db) ]
END

TACTIC EXTEND new_eauto
| [ "new" "auto" int_or_var_opt(n) auto_using(lems)
    hintbases(db) ] ->
    [ match db with
      | None -> new_full_auto (make_depth n) lems
      | Some l -> new_auto (make_depth n) lems l ]
END

TACTIC EXTEND debug_eauto
| [ "debug" "eauto" int_or_var_opt(n) int_or_var_opt(p) auto_using(lems)
    hintbases(db) ] ->
    [ Proofview.V82.tactic (gen_eauto ~debug:Debug (make_dimension n p) lems db) ]
END

TACTIC EXTEND info_eauto
| [ "info_eauto" int_or_var_opt(n) int_or_var_opt(p) auto_using(lems)
    hintbases(db) ] ->
    [ Proofview.V82.tactic (gen_eauto ~debug:Info (make_dimension n p) lems db) ]
END

TACTIC EXTEND dfs_eauto
| [ "dfs" "eauto" int_or_var_opt(p) auto_using(lems)
      hintbases(db) ] ->
    [ Proofview.V82.tactic (gen_eauto (true, make_depth p) lems db) ]
END

let cons a l = a :: l

let autounfolds db occs cls gl =
  let unfolds = List.concat (List.map (fun dbname -> 
    let db = try searchtable_map dbname 
      with Not_found -> errorlabstrm "autounfold" (str "Unknown database " ++ str dbname)
    in
    let (ids, csts) = Hint_db.unfolds db in
    let hyps = pf_ids_of_hyps gl in
    let ids = Idset.filter (fun id -> List.mem id hyps) ids in
      Cset.fold (fun cst -> cons (AllOccurrences, EvalConstRef cst)) csts
	(Id.Set.fold (fun id -> cons (AllOccurrences, EvalVarRef id)) ids [])) db)
  in unfold_option unfolds cls gl

let autounfold db cls gl =
  let cls = concrete_clause_of (fun () -> pf_ids_of_hyps gl) cls in
  let tac = autounfolds db in
  tclMAP (function
    | OnHyp (id,occs,where) -> tac occs (Some (id,where))
    | OnConcl occs -> tac occs None)
    cls gl

let autounfold_tac db cls gl =
  let dbs = match db with
  | None -> String.Set.elements (current_db_names ())
  | Some [] -> ["core"]
  | Some l -> l
  in
  autounfold dbs  cls gl

TACTIC EXTEND autounfold
| [ "autounfold" hintbases(db) clause(cl) ] -> [ Proofview.V82.tactic (autounfold_tac db cl) ]
END

let unfold_head env (ids, csts) c = 
  let rec aux c = 
    match kind_of_term c with
    | Var id when Id.Set.mem id ids ->
	(match Environ.named_body id env with
	| Some b -> true, b
	| None -> false, c)
    | Const (cst,u as c) when Cset.mem cst csts ->
	true, Environ.constant_value_in env c
    | App (f, args) ->
	(match aux f with
	| true, f' -> true, Reductionops.whd_betaiota Evd.empty (mkApp (f', args))
	| false, _ -> 
	    let done_, args' = 
	      Array.fold_left_i (fun i (done_, acc) arg -> 
		if done_ then done_, arg :: acc 
		else match aux arg with
		| true, arg' -> true, arg' :: acc
		| false, arg' -> false, arg :: acc)
		(false, []) args
	    in 
	      if done_ then true, mkApp (f, Array.of_list (List.rev args'))
	      else false, c)
    | _ -> 
	let done_ = ref false in
	let c' = map_constr (fun c -> 
	  if !done_ then c else 
	    let x, c' = aux c in
	      done_ := x; c') c
	in !done_, c'
  in aux c

let autounfold_one db cl =
  Proofview.Goal.nf_enter begin fun gl ->
  let env = Proofview.Goal.env gl in
  let concl = Proofview.Goal.concl gl in
  let st =
    List.fold_left (fun (i,c) dbname -> 
      let db = try searchtable_map dbname 
	with Not_found -> errorlabstrm "autounfold" (str "Unknown database " ++ str dbname)
      in
      let (ids, csts) = Hint_db.unfolds db in
	(Id.Set.union ids i, Cset.union csts c)) (Id.Set.empty, Cset.empty) db
  in
  let did, c' = unfold_head env st 
    (match cl with Some (id, _) -> Tacmach.New.pf_get_hyp_typ id gl | None -> concl) 
  in
    if did then
      match cl with
      | Some hyp -> change_in_hyp None (make_change_arg c') hyp
      | None -> convert_concl_no_check c' DEFAULTcast
    else Tacticals.New.tclFAIL 0 (str "Nothing to unfold")
  end

(* 	  Cset.fold (fun cst -> cons (all_occurrences, EvalConstRef cst)) csts *)
(* 	    (Id.Set.fold (fun id -> cons (all_occurrences, EvalVarRef id)) ids [])) db) *)
(*       in unfold_option unfolds cl *)

(*       let db = try searchtable_map dbname  *)
(* 	with Not_found -> errorlabstrm "autounfold" (str "Unknown database " ++ str dbname) *)
(*       in *)
(*       let (ids, csts) = Hint_db.unfolds db in *)
(* 	Cset.fold (fun cst -> tclORELSE (unfold_option [(occ, EvalVarRef id)] cst)) csts *)
(* 	  (Id.Set.fold (fun id -> tclORELSE (unfold_option [(occ, EvalVarRef id)] cl) ids acc))) *)
(*       (tclFAIL 0 (mt())) db *)
      
TACTIC EXTEND autounfold_one
| [ "autounfold_one" hintbases(db) "in" hyp(id) ] ->
    [ autounfold_one (match db with None -> ["core"] | Some x -> "core"::x) (Some (id, InHyp)) ]
| [ "autounfold_one" hintbases(db) ] ->
    [ autounfold_one (match db with None -> ["core"] | Some x -> "core"::x) None ]
      END

TACTIC EXTEND autounfoldify
| [ "autounfoldify" constr(x) ] -> [
  Proofview.V82.tactic (
    let db = match kind_of_term x with
      | Const (c,_) -> Label.to_string (con_label c)
      | _ -> assert false
    in autounfold ["core";db] onConcl 
  )]
END

TACTIC EXTEND unify
| ["unify" constr(x) constr(y) ] -> [ unify x y ]
| ["unify" constr(x) constr(y) "with" preident(base)  ] -> [
    let table = try Some (searchtable_map base) with Not_found -> None in
    match table with
    | None ->
      let msg = str "Hint table " ++ str base ++ str " not found" in
      Tacticals.New.tclZEROMSG msg
    | Some t ->
      let state = Hint_db.transparent_state t in
      unify ~state x y
  ]
END


TACTIC EXTEND convert_concl_no_check
| ["convert_concl_no_check" constr(x) ] -> [ convert_concl_no_check x DEFAULTcast ]
END


let pr_hints_path_atom prc _ _ a =
  match a with
  | PathAny -> str"."
  | PathHints grs ->
    pr_sequence Printer.pr_global grs

ARGUMENT EXTEND hints_path_atom
  TYPED AS hints_path_atom
  PRINTED BY pr_hints_path_atom
| [ global_list(g) ] -> [ PathHints (List.map Nametab.global g) ]
| [ "*" ] -> [ PathAny ]
END

let pr_hints_path prc prx pry c =
  let rec aux = function
  | PathAtom a -> pr_hints_path_atom prc prx pry a
  | PathStar p -> str"(" ++ aux p ++ str")*"
  | PathSeq (p, p') -> aux p ++ spc () ++ aux p'
  | PathOr (p, p') -> str "(" ++ aux p ++ str"|" ++ aux p' ++ str")"
  | PathEmpty -> str"ø"
  | PathEpsilon -> str"ε"
  in aux c

ARGUMENT EXTEND hints_path
  TYPED AS hints_path
  PRINTED BY pr_hints_path
| [ "(" hints_path(p) ")"  ] -> [ p ]
| [ "!" hints_path(p)  ] -> [ PathStar p ]
| [ "emp" ] -> [ PathEmpty ]
| [ "eps" ] -> [ PathEpsilon ]
| [ hints_path_atom(a) ] -> [ PathAtom a ]
| [ hints_path(p) "|" hints_path(q) ] -> [ PathOr (p, q) ]
| [ hints_path(p) ";" hints_path(q) ] -> [ PathSeq (p, q) ]
END

let pr_hintbases _prc _prlc _prt = Pptactic.pr_hintbases

ARGUMENT EXTEND opthints
  TYPED AS preident_list_opt
  PRINTED BY pr_hintbases
| [ ":" ne_preident_list(l) ] -> [ Some l ]
| [ ] -> [ None ]
END

VERNAC COMMAND EXTEND HintCut CLASSIFIED AS SIDEFF
| [ "Hint" "Cut" "[" hints_path(p) "]" opthints(dbnames) ] -> [
  let entry = HintsCutEntry p in
    Hints.add_hints (Locality.make_section_locality (Locality.LocalityFixme.consume ()))
      (match dbnames with None -> ["core"] | Some l -> l) entry ]
END<|MERGE_RESOLUTION|>--- conflicted
+++ resolved
@@ -33,14 +33,10 @@
 
 let eauto_unif_flags = auto_flags_of_state full_transparent_state
 
-<<<<<<< HEAD
 let e_give_exact ?(flags=eauto_unif_flags) c =
   Proofview.Goal.nf_enter begin fun gl ->
-  let t1 = Tacmach.New.pf_type_of gl c in
+  let t1 = Tacmach.New.pf_unsafe_type_of gl c in
   let t2 = Tacmach.New.pf_concl gl in
-=======
-let e_give_exact ?(flags=eauto_unif_flags) c gl = let t1 = (pf_unsafe_type_of gl c) and t2 = pf_concl gl in
->>>>>>> 3fb81feb
   if occur_existential t1 || occur_existential t2 then
      Tacticals.New.tclTHEN (Clenvtac.unify ~flags t1) (Proofview.V82.tactic (exact_no_check c))
   else exact_check c
@@ -186,13 +182,8 @@
         | Unfold_nth c -> Proofview.V82.tactic (reduce (Unfold [AllOccurrences,c]) onConcl)
         | Extern tacast -> conclPattern concl p tacast
        in
-<<<<<<< HEAD
-       let tac = run_auto_tactic t tac in
-       (tac, lazy (pr_autotactic t)))
-=======
-       let tac = Proofview.V82.of_tactic (run_hint t tac) in
+       let tac = run_hint t tac in
        (tac, lazy (pr_hint t)))
->>>>>>> 3fb81feb
   in
   List.map tac_of_hint hintl
 
