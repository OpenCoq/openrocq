--- conflicted
+++ resolved
@@ -112,39 +112,25 @@
 
 let compat_version = ref Current
 
-<<<<<<< HEAD
-let version_strictly_greater v = match !compat_version, v with
-| _ , Current -> false
-| Current , _ -> true
-| _ , V8_6 -> false
-| V8_6 , _ -> true
-| _ , V8_5 -> false
-| V8_5 , _ -> true
-| _ , V8_4 -> false
-| V8_4 , _ -> true
-| _ , V8_3 -> false
-| V8_3 , _ -> true
-| V8_2 , V8_2 -> false
-
-
-=======
 let version_compare v1 v2 = match v1, v2 with
 | V8_2, V8_2 -> 0
-| V8_2, (V8_3 | V8_4 | V8_5 | Current) -> -1
+| V8_2, (V8_3 | V8_4 | V8_5 | V8_6 | Current) -> -1
 | V8_3, V8_2 -> 1
 | V8_3, V8_3 -> 0
-| V8_3, (V8_4 | V8_5 | Current) -> -1
+| V8_3, (V8_4 | V8_5 | V8_6 | Current) -> -1
 | V8_4, (V8_2 | V8_3) -> 1
 | V8_4, V8_4 -> 0
-| V8_4, (V8_5 | Current) -> -1
+| V8_4, (V8_5 | V8_6 | Current) -> -1
 | V8_5, (V8_2 | V8_3 | V8_4) -> 1
 | V8_5, V8_5 -> 0
-| V8_5, Current -> -1
+| V8_5, (V8_6 | Current) -> -1
+| V8_6, (V8_2 | V8_3 | V8_4 | V8_5) -> 1
+| V8_6, V8_6 -> 0
+| V8_6, Current -> -1
 | Current, Current -> 0
-| Current, (V8_2 | V8_3 | V8_4 | V8_5) -> 1
+| Current, (V8_2 | V8_3 | V8_4 | V8_5 | V8_6) -> 1
 
 let version_strictly_greater v = version_compare !compat_version v > 0
->>>>>>> decdd5b3
 let version_less_or_equal v = not (version_strictly_greater v)
 
 let pr_version = function
