#!/usr/bin/env bash

# Add user overlays here. You can use some logic to detect if you are
# in your travis branch and conditionally enable the overlay.

# Some useful Travis variables:
# (https://docs.travis-ci.com/user/environment-variables/#Default-Environment-Variables)
#
# - TRAVIS_BRANCH: For builds not triggered by a pull request this is
#   the name of the branch currently being built; whereas for builds
#   triggered by a pull request this is the name of the branch
#   targeted by the pull request (in many cases this will be master).
#
# - TRAVIS_COMMIT: The commit that the current build is testing.
#
# - TRAVIS_PULL_REQUEST: The pull request number if the current job is
#   a pull request, “false” if it’s not a pull request.
#
# - TRAVIS_PULL_REQUEST_BRANCH: If the current job is a pull request,
#   the name of the branch from which the PR originated. "" if the
#   current job is a push build.

echo $TRAVIS_PULL_REQUEST_BRANCH
echo $TRAVIS_PULL_REQUEST
echo $TRAVIS_BRANCH
echo $TRAVIS_COMMIT

<<<<<<< HEAD
if [ $TRAVIS_PULL_REQUEST == "402" ] || [ $TRAVIS_BRANCH == "located_switch" ]; then
    mathcomp_CI_BRANCH=located_switch
    mathcomp_CI_GITURL=https://github.com/ejgallego/math-comp.git

    fiat_parsers_CI_BRANCH=located_switch
    fiat_parsers_CI_GITURL=https://github.com/ejgallego/fiat.git
fi

if [ $TRAVIS_PULL_REQUEST == "461" ] || [ $TRAVIS_BRANCH == "stm+remove_compat_parsing" ]; then
    mathcomp_CI_BRANCH=no_camlp4_compat
    mathcomp_CI_GITURL=https://github.com/ejgallego/math-comp.git
=======
if [ $TRAVIS_PULL_REQUEST == "568" ] || [ $TRAVIS_BRANCH == "remove-tactic-compat" ]; then
    fiat_parsers_CI_BRANCH=fix-ml
    fiat_parsers_CI_GITURL=https://github.com/ppedrot/fiat.git
>>>>>>> 28f8da94
fi<|MERGE_RESOLUTION|>--- conflicted
+++ resolved
@@ -25,21 +25,10 @@
 echo $TRAVIS_BRANCH
 echo $TRAVIS_COMMIT
 
-<<<<<<< HEAD
 if [ $TRAVIS_PULL_REQUEST == "402" ] || [ $TRAVIS_BRANCH == "located_switch" ]; then
     mathcomp_CI_BRANCH=located_switch
     mathcomp_CI_GITURL=https://github.com/ejgallego/math-comp.git
 
     fiat_parsers_CI_BRANCH=located_switch
     fiat_parsers_CI_GITURL=https://github.com/ejgallego/fiat.git
-fi
-
-if [ $TRAVIS_PULL_REQUEST == "461" ] || [ $TRAVIS_BRANCH == "stm+remove_compat_parsing" ]; then
-    mathcomp_CI_BRANCH=no_camlp4_compat
-    mathcomp_CI_GITURL=https://github.com/ejgallego/math-comp.git
-=======
-if [ $TRAVIS_PULL_REQUEST == "568" ] || [ $TRAVIS_BRANCH == "remove-tactic-compat" ]; then
-    fiat_parsers_CI_BRANCH=fix-ml
-    fiat_parsers_CI_GITURL=https://github.com/ppedrot/fiat.git
->>>>>>> 28f8da94
 fi