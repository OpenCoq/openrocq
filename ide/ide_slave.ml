--- conflicted
+++ resolved
@@ -100,11 +100,7 @@
   if is_debug ast then
     user_error "Debug mode not available within CoqIDE";
   if is_known_option ast then
-<<<<<<< HEAD
-    Feedback.msg_warning (strbrk"This will not work. Use CoqIDE display menu instead");
-=======
-    msg_warning (strbrk"This will not work. Use CoqIDE view menu instead");
->>>>>>> c78af970
+    Feedback.msg_warning (strbrk"This will not work. Use CoqIDE view menu instead");
   if Vernac.is_navigation_vernac ast || is_undo ast then
     Feedback.msg_warning (strbrk "Rather use CoqIDE navigation instead");
   if is_query ast then
