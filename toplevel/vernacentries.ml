--- conflicted
+++ resolved
@@ -1050,24 +1050,6 @@
     match l with
     | [[]] -> false, [[]]
     | _ ->
-<<<<<<< HEAD
-    List.fold_map (fun sr il ->
-      let sr', impl = List.fold_map (fun b -> function
-        | (Anonymous, _,_, true, max), Name id -> assert false
-        | (Name x, _,_, true, _), Anonymous ->
-            user_err ~hdr:"vernac_declare_arguments"
-              (str "Argument " ++ pr_id x ++ str " cannot be declared implicit.")
-        | (Name iid, _,_, true, max), Name id ->
-           set_renamed iid id;
-           b || not (Id.equal iid id), Some (ExplByName id, max, false)
-        | (Name iid, _,_, _, _), Name id ->
-           set_renamed iid id;
-           b || not (Id.equal iid id), None
-        | _ -> b, None)
-        sr (List.combine il inf_names) in
-      sr || sr', List.map_filter (fun x -> x) impl)
-      some_renaming_specified l in
-=======
        let some_renaming = ref some_renaming_specified in
        let rec aux il =
          match il with
@@ -1083,7 +1065,7 @@
          | { name = Name x;
              implicit_status = (`Implicit|`MaximallyImplicit)} :: _,
            Anonymous :: _ ->
-             errorlabstrm "vernac_declare_arguments"
+             user_err ~hdr:"vernac_declare_arguments"
                (str"Argument "++ pr_id x ++str " cannot be declared implicit.")
          | { name = Name iid;
              implicit_status = (`Implicit|`MaximallyImplicit as i)} :: impl,
@@ -1112,7 +1094,6 @@
    * since the system has this invariant *)
   let some_implicits_specified =
     match implicits with [[]] -> false | _ -> true in
->>>>>>> decdd5b3
   if some_renaming_specified then
     if not (List.mem `Rename flags) then
       user_err ~hdr:"vernac_declare_arguments"
@@ -1158,13 +1139,9 @@
     | ConstRef _ as c ->
        Reductionops.ReductionBehaviour.set
          (make_section_locality locality) c (rargs, nargs, flags)
-<<<<<<< HEAD
-    | _ -> user_err  (strbrk "Modifiers of the behavior of the simpl tactic are relevant for constants only.")
-=======
-    | _ -> errorlabstrm ""
+    | _ -> user_err
              (strbrk "Modifiers of the behavior of the simpl tactic "++
               strbrk "are relevant for constants only.")
->>>>>>> decdd5b3
   end;
   if not (some_renaming_specified ||
           some_implicits_specified ||
