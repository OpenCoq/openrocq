--- conflicted
+++ resolved
@@ -469,8 +469,8 @@
       | [], [] -> []
       | Rel.Declaration.LocalDef _ :: decls, pat :: args ->
          begin
-           match pat with
-           | PatVar (_,Anonymous) -> aux decls args
+           match pat.CAst.v with
+           | PatVar Anonymous -> aux decls args
            | _ -> raise Not_found (* The pattern is used, one cannot drop it *)
          end
       | Rel.Declaration.LocalAssum _ :: decls, a :: args -> a :: aux decls args
@@ -487,24 +487,15 @@
       let typi = mip.mind_nf_lc.(j-1) in
       let (_,typi) = decompose_prod_n_assum (Rel.length mib.mind_params_ctxt) typi in
       drop_local_defs typi l in
-  Util.List.addn nparams (PatVar (Loc.ghost,Anonymous)) l
+  Util.List.addn nparams (CAst.make @@ PatVar Anonymous) l
 
 (* Turn a closed cases pattern into a glob_constr *)
-<<<<<<< HEAD
 let rec glob_constr_of_closed_cases_pattern_aux x = CAst.map_with_loc (fun ?loc -> function
   | PatCstr (cstr,[],Anonymous) -> GRef (ConstructRef cstr,None)
   | PatCstr (cstr,l,Anonymous)  ->
       let ref = CAst.make ?loc @@ GRef (ConstructRef cstr,None) in
+      let l = add_patterns_for_params_remove_local_defs cstr l in
       GApp (ref, List.map glob_constr_of_closed_cases_pattern_aux l)
-=======
-let rec glob_constr_of_closed_cases_pattern_aux = function
-  | PatCstr (loc,cstr,[],Anonymous) ->
-      GRef (loc,ConstructRef cstr,None)
-  | PatCstr (loc,cstr,l,Anonymous) ->
-      let ref = GRef (loc,ConstructRef cstr,None) in
-      let l = add_patterns_for_params_remove_local_defs cstr l in
-      GApp (loc,ref, List.map glob_constr_of_closed_cases_pattern_aux l)
->>>>>>> ce1e1dba
   | _ -> raise Not_found
   ) x
 
